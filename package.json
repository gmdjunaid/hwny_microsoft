--- conflicted
+++ resolved
@@ -9,21 +9,6 @@
     "lint": "next lint"
   },
   "dependencies": {
-<<<<<<< HEAD
-    "next": "^15.3.3",
-    "react": "^19.0.0",
-    "react-dom": "^19.0.0"
-  },
-  "devDependencies": {
-    "@eslint/eslintrc": "^3",
-    "@tailwindcss/postcss": "^4",
-    "@types/node": "^20",
-    "@types/react": "^19",
-    "@types/react-dom": "^19",
-    "eslint": "^9",
-    "eslint-config-next": "15.3.3",
-    "tailwindcss": "^4",
-=======
     "@radix-ui/react-slot": "^1.2.3",
     "@splinetool/react-spline": "^4.0.0",
     "class-variance-authority": "^0.7.1",
@@ -45,7 +30,6 @@
     "eslint-config-next": "15.3.3",
     "postcss": "^8.4.35",
     "tailwindcss": "^3.4.1",
->>>>>>> bb6f006a
     "typescript": "^5"
   }
 }